--- conflicted
+++ resolved
@@ -6,23 +6,14 @@
   "typings": "lib/index.d.ts",
   "dependencies": {
     "codemirror": "^5.10.0",
-<<<<<<< HEAD
     "jupyter-js-cells": "^0.2.5",
-    "jupyter-js-filebrowser": "^0.4.7",
+    "jupyter-js-filebrowser": "^0.4.9",
     "jupyter-js-notebook": "^0.3.7",
     "jupyter-js-services": "^0.4.1",
     "jupyter-js-terminal": "^0.1.12",
     "jupyter-js-utils": "^0.2.7",
     "jupyter-js-widgets": "^0.0.2",
-    "phosphide": "^0.2.0",
-=======
-    "jupyter-js-filebrowser": "^0.4.9",
-    "jupyter-js-notebook": "^0.3.2",
-    "jupyter-js-services": "^0.4.1",
-    "jupyter-js-terminal": "^0.1.12",
-    "jupyter-js-utils": "^0.2.7",
     "phosphide": "^0.3.0",
->>>>>>> ef7e8709
     "phosphor-codemirror": "^0.0.1",
     "phosphor-command": "^0.6.0",
     "phosphor-di": "^0.9.0",
